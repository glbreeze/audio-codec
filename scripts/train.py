--- conflicted
+++ resolved
@@ -307,33 +307,22 @@
             "tracker.pth": tracker.state_dict(),   # ← 顺带把文件名统一
             "metadata.pth": metadata,
         }
-<<<<<<< HEAD
 
         gen = accel.unwrap(state.generator).cpu()   # 建议先搬到 CPU
         gen.save_to_folder(
             f"{save_path}/{tag}",
             gen_extra,
             package=False   # ← 关键改动：禁用 PackageExporter
-=======
-        accel.unwrap(state.generator).metadata = metadata
-        accel.unwrap(state.generator).save_to_folder(
-            f"{save_path}/{tag}", generator_extra, package=False
->>>>>>> 1e5c827c
         )
 
         disc_extra = {
             "optimizer.pth": state.optimizer_d.state_dict(),
             "scheduler.pth": state.scheduler_d.state_dict(),
         }
-<<<<<<< HEAD
         accel.unwrap(state.discriminator).cpu().save_to_folder(
             f"{save_path}/{tag}",
             disc_extra,
             package=False   # ← 关键改动
-=======
-        accel.unwrap(state.discriminator).save_to_folder(
-            f"{save_path}/{tag}", discriminator_extra, package=False
->>>>>>> 1e5c827c
         )
 
 
